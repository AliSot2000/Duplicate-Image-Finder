--- conflicted
+++ resolved
@@ -222,11 +222,7 @@
 
             if os.path.isfile(full_path):
                 # check if the file is supported, then add it to the database
-<<<<<<< HEAD
-                if os.path.splitext(full_path)[1].lower() in self.supported_file_types:
-=======
                 if os.path.splitext(full_path)[1].lower() in self.config.supported_file_types:
->>>>>>> 1fd5e5b5
                     self.db.add_file(full_path, file_name, dir_a)
 
     def estimate_disk_usage(self, print_results: bool = True) -> Tuple[int, int]:
@@ -664,7 +660,8 @@
             # diff_location is stored in config in this function.
             self.create_plot_dir(diff_location=diff_location)
 
-        self.config.write_to_file()
+            if type(similarity_threshold) is int:
+                similarity_threshold = float(similarity_threshold)
 
         self.__sl_determine_algo()
 
@@ -861,7 +858,63 @@
         dir_a_count = self.db.get_dir_count(dir_a=True)
         dir_b_count = dir_a_count
 
-<<<<<<< HEAD
+        if self.config.has_dir_b:
+            dir_b_count = self.db.get_dir_count(dir_a=False)
+
+        if dir_a_count >= proc_count:
+            self.config.sl_base_a = True
+            return
+
+        # dir_a has less than processes images
+        if self.config.has_dir_b and dir_b_count >= proc_count:
+            self.config.sl_base_a = False
+            return
+
+        # We have fewer images than processes in both folders. => Using less optimized approach
+        self.config.less_optimized = True
+
+    def __require_queue_refill(self):
+        """
+        Check if the queues need to be continuously refilled as in not all comparisons have been scheduled.
+        :return: true - more comparisons need to be scheduled.
+        """
+        done = True
+        a_count = self.db.get_dir_count(dir_a=True)
+        b_count = self.db.get_dir_count(dir_a=False)
+
+        if self.config.has_dir_b:
+            comps = a_count * b_count
+
+            if comps < (self.config.sl_cpu_proc + self.config.sl_gpu_proc) * 100:
+                self.send_termination_signal(first_loop=False)
+                done = False
+                self.logger.info("Less comparisons than available space. Not performing continuous enqueue.")
+
+        else:
+            comps = a_count * (a_count - 1) / 2
+            if comps < (self.config.sl_cpu_proc + self.config.sl_gpu_proc) * 100:
+                self.send_termination_signal(first_loop=False)
+                done = False
+                self.logger.info("Less comparisons than available space. Not performing continuous enqueue.")
+        return done
+
+    def create_plot_dir(self, diff_location: str):
+        """
+        Verifies the provided directory, creates if it doesn't exist.
+
+        :param diff_location: path to plot where the plots are to be saved
+        :return:
+        """
+        if diff_location is None:
+            raise ValueError("If plots are to be generated, an output folder needs to be specified.")
+        if not os.path.isdir(diff_location):
+            raise ValueError("Plot location doesn't specify a valid directory path")
+
+        if not os.path.exists(diff_location):
+            os.makedirs(diff_location)
+
+        self.config.sl_plot_output_dir = diff_location
+
     def update_queues(self):
         enqueued = self.__refill_queues()
         dequeued = self.handle_results_second_queue(enqueued)
@@ -962,33 +1015,87 @@
                     if len(row_a) == 0 and len(row_b) == 0:
                         self.logger.debug("End of Images Reached")
                         break
-=======
-        if self.config.has_dir_b:
-            dir_b_count = self.db.get_dir_count(dir_a=False)
-
-        if dir_a_count >= proc_count:
-            self.config.sl_base_a = True
-            return
->>>>>>> 1fd5e5b5
-
-        # dir_a has less than processes images
-        if self.config.has_dir_b and dir_b_count >= proc_count:
-            self.config.sl_base_a = False
-            return
-
-        # We have fewer images than processes in both folders. => Using less optimized approach
-        self.config.less_optimized = True
-
-    def __require_queue_refill(self):
-        """
-        Check if the queues need to be continuously refilled as in not all comparisons have been scheduled.
-        :return: true - more comparisons need to be scheduled.
-        """
-        done = True
-        a_count = self.db.get_dir_count(dir_a=True)
-        b_count = self.db.get_dir_count(dir_a=False)
-
-<<<<<<< HEAD
+
+                if inserted_count <= 0:
+                    not_full = False
+
+        return inserted if inserted > 0 else None
+
+    def __refill_queues_small_non_optimized(self, init: bool = False, procs: int = None) -> Union[int, None]:
+        """
+        Refill the queues with the non optimized algorithm which just stupidly goes along. The algorithm assumes though
+        a queue for each process!!!
+
+        :param init: if init, start all loops from 0 and initialize the status to dict
+        :param procs: Number of processes.
+        :return: number of images inserted into queues.
+        """
+        last_a = None
+        last_b = None
+
+        if not init:
+            last_a = self.second_loop_queue_status["last_a"]
+            last_b = self.second_loop_queue_status["last_b"]
+
+        # initialize loop vars
+        if procs is None:
+            procs = len(self.cpu_handles) + len(self.gpu_handles)
+        queue_index = 0
+
+        add_count = 0
+
+        start_a = 0
+        # set start_b to 1 bc we don't want to compare 0 with 0 in case both are from dir a.
+        start_b = 1
+
+        # things that can happen independently of b
+        rows_a = self.db.fetch_many_after_key(directory_a=True, count=max(procs, 100))
+        rows_b = rows_a
+
+        # get start index of constant rows_a
+        if not init:
+            # cannot be issue with last_a being None since for that init should be true which it cannot here.
+            for i in range(len(rows_a)):
+                if rows_a[i]["key"] == last_a:
+                    start_a = i
+
+        # We have a dir_b, replace rows_b with actual rows form that table
+        if self.has_dir_b:
+            # we have a dir_b, so we set the start to 0 because we can compare the first two images.
+            start_b = 0
+
+            # fetching rows from table b
+            rows_b = self.db.fetch_many_after_key(directory_a=False, count=max(procs, 100))
+
+        # get start index
+        if not init:
+            for i in range(len(rows_b)):
+                if rows_b[i]["key"] == last_b:
+                    start_b = i
+        enqueued, none_count  = self.sl_refill_queues(in_queue=self.second_loop_in)
+        dequeued, _ = self.handle_results_second_queue(enqueued)
+        return enqueued, dequeued, none_count
+
+    def __init_queues(self):
+        # check if we have processed every entry. if so, return False, since we have not added anything to the
+        # queues.
+        if start_a == len(rows_a) - 2 and start_b == len(rows_b) - 1:
+            self.second_loop_queue_status = {"last_a": last_a, "last_b": last_b}
+            return add_count if add_count > 0 else None
+
+        # since the number of entries is small, we can just perform a basic packaged for loop.
+        for i in range(start_a, len(rows_a) - 1):
+            if i != start_a:
+                start_b = int(not self.has_dir_b) * (i + 1)  # i + 1 if not dir b, else 0
+
+            for j in range(start_b, len(rows_b)):
+                # All queues full, no need to continue
+                if self.second_loop_in[queue_index].full():
+                    break
+
+                row_a = rows_a[i]
+                row_b = rows_b[j]
+
                 insertion_success, full = self.schedule_pair(row_a=row_a, row_b=row_b, queue_index=queue_index)
                 if full:
                     break
@@ -996,32 +1103,22 @@
                     # update the remaining loop variables
                     queue_index = (queue_index + 1) % procs
                     add_count += 1
-=======
-        if self.config.has_dir_b:
-            comps = a_count * b_count
->>>>>>> 1fd5e5b5
-
-            if comps < (self.config.sl_cpu_proc + self.config.sl_gpu_proc) * 100:
-                self.send_termination_signal(first_loop=False)
-                done = False
-                self.logger.info("Less comparisons than available space. Not performing continuous enqueue.")
-
-        else:
-            comps = a_count * (a_count - 1) / 2
-            if comps < (self.config.sl_cpu_proc + self.config.sl_gpu_proc) * 100:
-                self.send_termination_signal(first_loop=False)
-                done = False
-                self.logger.info("Less comparisons than available space. Not performing continuous enqueue.")
-        return done
-
-    def create_plot_dir(self, diff_location: str):
-        """
-        Verifies the provided directory, creates if it doesn't exist.
-
-        :param diff_location: path to plot where the plots are to be saved
-        :return:
-        """
-<<<<<<< HEAD
+
+                last_a = row_a["key"]
+                last_b = row_b["key"]
+
+        # store the current indices to be sure. The update loop function would trigger and throw the remaining
+        # stuff out.
+        self.second_loop_queue_status = {"last_a": last_a, "last_b": last_b}
+        return add_count if add_count > 0 else None
+
+    def __refill_queues_non_optimized(self, init: bool = False) -> Union[int, None]:
+        """
+        Refilling queues without the load optimized algorithm.
+
+        :param init: Create new status, and initialize the dict
+        :return: number of images inserted into queues.
+        """
         # TODO Test this function seems like it has a bug.
         assert self.less_optimized, "This functions needs to be called in the less_optimized mode since it assumes " \
                                     "that the attribute second_loop_in is of type mp.Queue and not List[mp.Queue]"
@@ -1117,24 +1214,16 @@
                     if i != 0:
                         # updating the last_b entry
                         last_b = rows_b[i - 1]["key"]
-=======
-        if diff_location is None:
-            raise ValueError("If plots are to be generated, an output folder needs to be specified.")
-        if not os.path.isdir(diff_location):
-            raise ValueError("Plot location doesn't specify a valid directory path")
->>>>>>> 1fd5e5b5
-
-        if not os.path.exists(diff_location):
-            os.makedirs(diff_location)
-
-        self.config.sl_plot_output_dir = diff_location
-
-    def update_queues(self):
-        enqueued, none_count  = self.sl_refill_queues(in_queue=self.second_loop_in)
-        dequeued, _ = self.handle_results_second_queue(enqueued)
-        return enqueued, dequeued, none_count
-
-    def __init_queues(self):
+
+                    current_count = 0
+                    continue
+
+            last_b = rows_b[-1]["key"]
+
+        self.second_loop_queue_status = {"last_a": last_a, "last_b": last_b}
+        return add_count if add_count > 0 else None
+
+    def __init_queues(self, processes: int):
         """
         Initialize the state describing variables as well as the queues for the second loop.
         :return:
@@ -1173,214 +1262,7 @@
             for row in rows:
                 temp = {"row_b": row, "last_key": None}
 
-<<<<<<< HEAD
-                self.second_loop_queue_status.append(temp)
-
-        self.__refill_queues_optimized()
-
-    def __increment_fixed_image(self, p: int):
-        """
-        Given a process p, it searches for the next 'row' in the matching matrix to find the next key to keep constant
-        for the process p
-
-        :param p: index of process spec in self.second_loop_queue_status
-        :return: True -> free image found, False, -> no new image found.
-        """
-        # TODO implement smart algorithm to find next image for the process that is now done.
-        next_key = 0
-
-        if "parent" in self.second_loop_queue_status[p].keys():
-            if self.__check_indirection(p=p):
-                return True
-
-            if not self.second_loop_in[p].full():
-                self.second_loop_in[p].put(None)
-            return False
-
-        # get the limit for the next key
-        for i in range(len(self.second_loop_queue_status)):
-            # select proper status
-            if "parent" in self.second_loop_queue_status[i].keys():
-                target_status = self.second_loop_queue_status[self.second_loop_queue_status[i]["parent"]]
-            else:
-                target_status = self.second_loop_queue_status[i]
-
-            if self.has_dir_b:
-                if not self.second_loop_base_a:
-                    next_key = max(target_status["row_b"]["key"], next_key)
-                    continue
-
-            next_key = max(target_status["row_a"]["key"], next_key)
-
-        # process case, when we're looking to move the dir_b
-        if self.has_dir_b:
-            if not self.second_loop_base_a:
-                rows = self.db.fetch_many_after_key(directory_a=False, starting=next_key, count=1)
-
-                # no completely unprocessed key found
-                if len(rows) == 0:
-                    if not self.second_loop_in[p].full():
-                        self.second_loop_in[p].put(None)
-                    return False
-
-                # update the dict
-                self.second_loop_queue_status[p] = {"row_b": rows[0], "last_key": None}
-                return True
-
-        rows = self.db.fetch_many_after_key(directory_a=True, starting=next_key, count=1)
-
-        # no completely unprocessed key found
-        if len(rows) == 0:
-            if self.__check_indirection(p=p):
-                # Delete the unnecessary dict entries.
-                del self.second_loop_queue_status[p]["last_key"]
-                if "row_b" in self.second_loop_queue_status[p].keys():
-                    del self.second_loop_queue_status[p]["row_b"]
-                if "row_a" in self.second_loop_queue_status[p].keys():
-                    del self.second_loop_queue_status[p]["row_a"]
-
-                return True
-
-            if not self.second_loop_in[p].full():
-                self.second_loop_in[p].put(None)
-            return False
-
-        # update the dict
-        self.second_loop_queue_status[p] = {"row_a": rows[0], "last_key": rows[0]["key"]}
-        return True
-
-    def __check_indirection(self, p: int) -> bool:
-        """
-        Go through all processes and check if a new parent is available (so we coprocess a row in the matrix.)
-        If this is not the case, we return False and proceed to put None's into the queue to tell the process to stop.
-
-        :param p: index in the process status list, i.e. the current process id.
-        :return: weather a new parent was found or not.
-        """
-        success = False
-        for i in range(len(self.second_loop_queue_status)):
-            if "parent" in self.second_loop_queue_status[i].keys():
-                continue
-
-            # Cannot be the parent of yourself.
-            if i == p:
-                continue
-
-            # Find a new parent.
-            self.second_loop_queue_status[p]["parent"] = i
-            success = True
-            break
-
-        # increment the children of the process when it is the time that its row runs out of elements to process too
-        for status in self.second_loop_queue_status:
-            if "parent" in status.keys() and status["parent"] == p:
-                status["parent"] = self.second_loop_queue_status[p]["parent"]
-
-        return success
-
-    def __fetch_rows(self, p: int, count: int = 100) -> Tuple[list, list]:
-        """
-        Fetch the next up to 100 rows for the ingest process into the children.
-
-        :param p: Index of the process
-        :return:
-        """
-        row_a = []
-        row_b = []
-        assert type(self.second_loop_queue_status) is list, "__fetch_rows called with not_optimized process"
-
-        # Alias for easier access:
-        slqs = self.second_loop_queue_status
-
-        # get the last key.
-        if "parent" in slqs[p].keys():
-            # get the last_key of the *parent* of the current second_loop_queue_status
-            last_key = slqs[slqs[p]["parent"]]["last_key"]
-        else:
-            # get the last_key from the second_loop_queue_status
-            last_key = slqs[p]["last_key"]
-
-        # we have a directory b
-        if self.has_dir_b:
-
-            # we don't keep the images of dir_a fixed but the ones of dir_b
-            if not self.second_loop_base_a:
-                row_a = self.db.fetch_many_after_key(directory_a=True, count=count, starting=last_key)
-            # we keep the images of dir_b fixed
-            else:
-                row_b = self.db.fetch_many_after_key(directory_a=False, count=count, starting=last_key)
-        # we don't have a directory b
-        else:
-            row_b = self.db.fetch_many_after_key(directory_a=True, count=count, starting=last_key)
-        return row_a, row_b
-
-    def schedule_pair(self, row_a: dict, row_b: dict, queue_index: Union[None, int]) -> Tuple[bool, bool]:
-        """
-        Given two rows from the database, performs the checks necessary to schedule them. If they pass, send them to the
-        respective queue.
-
-        :param row_a: first row (from dir_a)
-        :param row_b: second row (form dir_a or dir_b)
-        :param queue_index: index of the queue to insert into.
-        :return: success: element was inserted in queue, full: queue is full
-        """
-        thumb_a_path = None
-        thumb_b_path = None
-
-        if self.sl_has_thumb:
-            thumb_a_path = self.get_thumb_path_from_db(key=row_a["key"], dir_a=True)
-            thumb_b_path = self.get_thumb_path_from_db(key=row_b["key"], dir_a=True)
-
-        # performing match if desired
-        if self.sl_matching_aspect:
-            if not self.match_aspect(row_a=row_a, row_b=row_b):
-                return False, False
-
-        # Aspect matches => Create Task object and send to process
-        arg = CompareImageArguments(
-            img_a=row_a["path"],
-            img_b=row_b["path"],
-            thumb_a=thumb_a_path,
-            thumb_b=thumb_b_path,
-            key_a=row_a["key"],
-            key_b=row_b["key"],
-            store_path=self.create_plt_name(key_a=row_a["key"], key_b=row_b["key"]),
-            store_compare=self.sl_make_diff_plots,
-            compare_threshold=self.similarity_threshold,
-            size_x=self.thumbnail_size_x,
-            size_y=self.thumbnail_size_y,
-        )
-
-        target_queue = self.second_loop_in if self.less_optimized else self.second_loop_in[queue_index]
-
-        # Emptiness of queue needs to be established before calling this function
-        try:
-            target_queue.put(arg.to_json(), block=False)
-        except queue.Full:
-            return False, True
-        return True, False
-
-    def create_plt_name(self, key_a: int, key_b: int) -> Union[None, str]:
-        """
-        Small function to create a fully qualified path to store the plots.
-
-        :param key_a: key if the first image
-        :param key_b: key of the second image
-        :return: path to the plot or None
-        """
-        if not self.sl_make_diff_plots:
-            return None
-
-        nm = self.db.make_plot_name(key_a=key_a, key_b=key_b)
-        return os.path.join(self.sl_plot_output_dir, nm)
-
-    @staticmethod
-    def match_aspect(row_a: dict, row_b: dict):
-        """
-        Match the result of two select queries with dict wrapping and make sure the aspect ratio matches at all.
-=======
                 self.config.sl_queue_status.append(temp)
->>>>>>> 1fd5e5b5
 
         self._refill_queues_optimized(queue_list=self.second_loop_in)
 
